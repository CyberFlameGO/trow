--- conflicted
+++ resolved
@@ -12,36 +12,7 @@
 #[derive(Clone, Debug, Display, Serialize)]
 #[display(fmt = "{}", _0)]
 pub struct Digest(pub String);
-/* *
-#[derive(Debug, Serialize)]
-pub struct Authenticate {
-    uuid: Uuid,
-    repo_name: RepoName,
-    range: (u32, u32),
-}
-
-impl Authenticate {
-    pub fn uuid(&self) -> &Uuid {
-        &self.uuid
-    }
-
-    pub fn repo_name(&self) -> &RepoName {
-        &self.repo_name
-    }
-
-    pub fn range(&self) -> (u32, u32) {
-        self.range
-    }
-}
-
-pub fn create_authenticate(uuid: Uuid, repo_name: RepoName, range: (u32, u32)) -> Authenticate {
-    Authenticate {
-        uuid,
-        repo_name,
-        range,
-    }
-}
-* */
+
 #[derive(Debug, Serialize)]
 pub struct UploadInfo {
     uuid: Uuid,
@@ -231,13 +202,8 @@
         &self.list
     }
 }
-/*
-#[derive(Debug, Serialize, Deserialize, PartialEq)]
-pub struct Token {
-    pub token: String,
-}
-
-<<<<<<< HEAD
+
+
 #[derive(Clone, Debug, Serialize, Deserialize, PartialEq)]
 pub struct Status {
     pub status: String,          //"Success" or "Failure". TODO: use proper type.
@@ -251,24 +217,6 @@
 
 #[derive(Clone, Debug, Serialize, Deserialize, PartialEq)]
 pub struct AdmissionRequest {
-=======
-impl Token {
-    pub fn new(gen_token: Token) -> Token {
-        Token {
-            token: gen_token,
-        }
-    }
-
-    pub fn token(&self) -> String {
-        &self.token
-    }
-}
-*/
-#[derive(Debug, Serialize, Deserialize, PartialEq)]
-pub struct AdmissionReview {
-    //TODO: Get rid of stringly typing
-    pub api_version: String,
->>>>>>> 81871374
     pub uid: String,
     pub object: serde_json::Value,
     pub namespace: String,
